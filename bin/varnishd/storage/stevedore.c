--- conflicted
+++ resolved
@@ -381,15 +381,7 @@
 struct storage *
 STV_alloc(struct busyobj *bo, size_t size)
 {
-	struct object *obj = w->busyobj->fetch_obj;
-	if (obj == NULL)
-		obj = w->sp->req->obj;
-
-<<<<<<< HEAD
-	return (stv_alloc(w, obj, size));
-=======
 	return (stv_alloc(bo, size));
->>>>>>> 7d164e06
 }
 
 void
@@ -411,7 +403,7 @@
  * sharing storage together with reference counting.
  */
 void
-STV_dup(const struct sess *sp, struct object *src, struct object *target)
+STV_dup(struct object *src, struct object *target)
 {
         struct stevedore *stv;
 
@@ -423,7 +415,7 @@
         stv = src->objstore->stevedore;
         AN(stv->dup);
         
-        stv->dup(sp, src, target);
+        stv->dup(src, target);
 }
 
 void
@@ -515,14 +507,25 @@
  * Default object store dup just copies the storage.
  */
 void
-default_dup(const struct sess *sp, struct object *src, struct object *target)
+default_dup(struct object *src, struct object *target)
 {
         struct storage *st, *st2;
         unsigned cl;
-
+	struct stevedore *stv = target->objstore->stevedore;
+
+	CHECK_OBJ_NOTNULL(stv, STEVEDORE_MAGIC);
+	AN(stv->alloc);
+
+	/*
+	 * XXX: This should use the logic of STV_alloc() instead of just
+	 * stv->alloc, to check if space is exhausted, nuke if necessary,
+	 * etc. This is *not* safe; it risks running out of storage with
+	 * no recovery. But STV_alloc() now assumes that allocs are only
+	 * for busyobj->fetchobj.
+	 */
         VTAILQ_FOREACH(st2, &src->store, list) {
 		cl = st2->len;
-		st = STV_alloc(sp->wrk, cl);
+		st = stv->alloc(stv, cl);
 		XXXAN(st);
                 assert(st->space >= cl);
 		VTAILQ_INSERT_TAIL(&target->store, st, list);
