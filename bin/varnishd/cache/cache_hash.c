/*-
 * Copyright (c) 2006 Verdens Gang AS
 * Copyright (c) 2006-2011 Varnish Software AS
 * All rights reserved.
 *
 * Author: Poul-Henning Kamp <phk@phk.freebsd.dk>
 *
 * Redistribution and use in source and binary forms, with or without
 * modification, are permitted provided that the following conditions
 * are met:
 * 1. Redistributions of source code must retain the above copyright
 *    notice, this list of conditions and the following disclaimer.
 * 2. Redistributions in binary form must reproduce the above copyright
 *    notice, this list of conditions and the following disclaimer in the
 *    documentation and/or other materials provided with the distribution.
 *
 * THIS SOFTWARE IS PROVIDED BY THE AUTHOR AND CONTRIBUTORS ``AS IS'' AND
 * ANY EXPRESS OR IMPLIED WARRANTIES, INCLUDING, BUT NOT LIMITED TO, THE
 * IMPLIED WARRANTIES OF MERCHANTABILITY AND FITNESS FOR A PARTICULAR PURPOSE
 * ARE DISCLAIMED.  IN NO EVENT SHALL AUTHOR OR CONTRIBUTORS BE LIABLE
 * FOR ANY DIRECT, INDIRECT, INCIDENTAL, SPECIAL, EXEMPLARY, OR CONSEQUENTIAL
 * DAMAGES (INCLUDING, BUT NOT LIMITED TO, PROCUREMENT OF SUBSTITUTE GOODS
 * OR SERVICES; LOSS OF USE, DATA, OR PROFITS; OR BUSINESS INTERRUPTION)
 * HOWEVER CAUSED AND ON ANY THEORY OF LIABILITY, WHETHER IN CONTRACT, STRICT
 * LIABILITY, OR TORT (INCLUDING NEGLIGENCE OR OTHERWISE) ARISING IN ANY WAY
 * OUT OF THE USE OF THIS SOFTWARE, EVEN IF ADVISED OF THE POSSIBILITY OF
 * SUCH DAMAGE.
 *
 * This is the central hash-table code, it relies on a chosen hash
 * implementation only for the actual hashing, all the housekeeping
 * happens here.
 *
 * We have two kinds of structures, objecthead and object.  An objecthead
 * corresponds to a given (Host:, URL) tupple, and the objects hung from
 * the objecthead may represent various variations (ie: Vary: header,
 * different TTL etc) instances of that web-entity.
 *
 * Each objecthead has a mutex which locks both its own fields, the
 * list of objects and fields in the objects.
 *
 * The hash implementation must supply a reference count facility on
 * the objecthead, and return with a reference held after a lookup.
 *
 * Lookups in the hash implementation returns with a ref held and each
 * object hung from the objhead holds a ref as well.
 *
 * Objects have refcounts which are locked by the objecthead mutex.
 *
 * New objects are always marked busy, and they can go from busy to
 * not busy only once.
 */

#include "config.h"

#include <math.h>
#include <stdio.h>
#include <stdlib.h>

#include "cache.h"

#include "hash/hash_slinger.h"
#include "vsha256.h"

static const struct hash_slinger *hash;

/*---------------------------------------------------------------------*/
/* Precreate an objhead and object for later use */
void
HSH_Prealloc(const struct sess *sp)
{
	struct worker *wrk;
	struct objhead *oh;
	struct objcore *oc;
	struct waitinglist *wl;

	CHECK_OBJ_NOTNULL(sp, SESS_MAGIC);
	CHECK_OBJ_NOTNULL(sp->wrk, WORKER_MAGIC);
	wrk = sp->wrk;

	if (wrk->nobjcore == NULL) {
		ALLOC_OBJ(oc, OBJCORE_MAGIC);
		XXXAN(oc);
		wrk->nobjcore = oc;
		wrk->stats.n_objectcore++;
		oc->flags |= OC_F_BUSY;
	}
	CHECK_OBJ_NOTNULL(wrk->nobjcore, OBJCORE_MAGIC);

	if (wrk->nobjhead == NULL) {
		ALLOC_OBJ(oh, OBJHEAD_MAGIC);
		XXXAN(oh);
		oh->refcnt = 1;
		VTAILQ_INIT(&oh->objcs);
		Lck_New(&oh->mtx, lck_objhdr);
		wrk->nobjhead = oh;
		wrk->stats.n_objecthead++;
	}
	CHECK_OBJ_NOTNULL(wrk->nobjhead, OBJHEAD_MAGIC);

	if (wrk->nwaitinglist == NULL) {
		ALLOC_OBJ(wl, WAITINGLIST_MAGIC);
		XXXAN(wl);
		VTAILQ_INIT(&wl->list);
		wrk->nwaitinglist = wl;
		wrk->stats.n_waitinglist++;
	}
	CHECK_OBJ_NOTNULL(wrk->nwaitinglist, WAITINGLIST_MAGIC);

	if (hash->prep != NULL)
		hash->prep(sp);
}

void
HSH_Cleanup(struct worker *wrk)
{

	if (wrk->nobjcore != NULL) {
		FREE_OBJ(wrk->nobjcore);
		wrk->stats.n_objectcore--;
		wrk->nobjcore = NULL;
	}
	if (wrk->nobjhead != NULL) {
		Lck_Delete(&wrk->nobjhead->mtx);
		FREE_OBJ(wrk->nobjhead);
		wrk->nobjhead = NULL;
		wrk->stats.n_objecthead--;
	}
	if (wrk->nwaitinglist != NULL) {
		FREE_OBJ(wrk->nwaitinglist);
		wrk->nwaitinglist = NULL;
	}
	if (wrk->nhashpriv != NULL) {
		/* XXX: If needed, add slinger method for this */
		free(wrk->nhashpriv);
		wrk->nhashpriv = NULL;
	}
	if (wrk->nvbo != NULL)
		VBO_Free(&wrk->nvbo);
}

void
HSH_DeleteObjHead(struct worker *wrk, struct objhead *oh)
{

	AZ(oh->refcnt);
	assert(VTAILQ_EMPTY(&oh->objcs));
	Lck_Delete(&oh->mtx);
	wrk->stats.n_objecthead--;
	FREE_OBJ(oh);
}

void
HSH_AddString(const struct sess *sp, const char *str)
{
	int l;

	if (str == NULL)
		str = "";
	l = strlen(str);

	SHA256_Update(sp->wrk->sha256ctx, str, l);
	SHA256_Update(sp->wrk->sha256ctx, "#", 1);

	if (cache_param->log_hash)
		WSP(sp, SLT_Hash, "%s", str);
}

/*---------------------------------------------------------------------
 * This is a debugging hack to enable testing of boundary conditions
 * in the hash algorithm.
 * We trap the first 9 different digests and translate them to different
 * digests with edge bit conditions
 */

static struct hsh_magiclist {
	unsigned char was[SHA256_LEN];
	unsigned char now[SHA256_LEN];
} hsh_magiclist[] = {
	{ .now = {	0x00, 0x00, 0x00, 0x00, 0x00, 0x00, 0x00, 0x00,
			0x00, 0x00, 0x00, 0x00, 0x00, 0x00, 0x00, 0x00,
			0x00, 0x00, 0x00, 0x00, 0x00, 0x00, 0x00, 0x00,
			0x00, 0x00, 0x00, 0x00, 0x00, 0x00, 0x00, 0x00 } },
	{ .now = {	0x00, 0x00, 0x00, 0x00, 0x00, 0x00, 0x00, 0x00,
			0x00, 0x00, 0x00, 0x00, 0x00, 0x00, 0x00, 0x00,
			0x00, 0x00, 0x00, 0x00, 0x00, 0x00, 0x00, 0x00,
			0x00, 0x00, 0x00, 0x00, 0x00, 0x00, 0x00, 0x01 } },
	{ .now = {	0x00, 0x00, 0x00, 0x00, 0x00, 0x00, 0x00, 0x00,
			0x00, 0x00, 0x00, 0x00, 0x00, 0x00, 0x00, 0x00,
			0x00, 0x00, 0x00, 0x00, 0x00, 0x00, 0x00, 0x00,
			0x00, 0x00, 0x00, 0x00, 0x00, 0x00, 0x00, 0x02 } },
	{ .now = {	0x00, 0x00, 0x00, 0x00, 0x00, 0x00, 0x00, 0x00,
			0x00, 0x00, 0x00, 0x00, 0x00, 0x00, 0x00, 0x00,
			0x00, 0x00, 0x00, 0x00, 0x00, 0x00, 0x00, 0x00,
			0x00, 0x00, 0x00, 0x00, 0x00, 0x00, 0x00, 0x40 } },
	{ .now = {	0x00, 0x00, 0x00, 0x00, 0x00, 0x00, 0x00, 0x00,
			0x00, 0x00, 0x00, 0x00, 0x00, 0x00, 0x00, 0x00,
			0x00, 0x00, 0x00, 0x00, 0x00, 0x00, 0x00, 0x00,
			0x00, 0x00, 0x00, 0x00, 0x00, 0x00, 0x00, 0x80 } },
	{ .now = {	0x01, 0x00, 0x00, 0x00, 0x00, 0x00, 0x00, 0x00,
			0x00, 0x00, 0x00, 0x00, 0x00, 0x00, 0x00, 0x00,
			0x00, 0x00, 0x00, 0x00, 0x00, 0x00, 0x00, 0x00,
			0x00, 0x00, 0x00, 0x00, 0x00, 0x00, 0x00, 0x00 } },
	{ .now = {	0x02, 0x00, 0x00, 0x00, 0x00, 0x00, 0x00, 0x00,
			0x00, 0x00, 0x00, 0x00, 0x00, 0x00, 0x00, 0x00,
			0x00, 0x00, 0x00, 0x00, 0x00, 0x00, 0x00, 0x00,
			0x00, 0x00, 0x00, 0x00, 0x00, 0x00, 0x00, 0x00 } },
	{ .now = {	0x80, 0x00, 0x00, 0x00, 0x00, 0x00, 0x00, 0x00,
			0x00, 0x00, 0x00, 0x00, 0x00, 0x00, 0x00, 0x00,
			0x00, 0x00, 0x00, 0x00, 0x00, 0x00, 0x00, 0x00,
			0x00, 0x00, 0x00, 0x00, 0x00, 0x00, 0x00, 0x00 } },
	{ .now = {	0x40, 0x00, 0x00, 0x00, 0x00, 0x00, 0x00, 0x00,
			0x00, 0x00, 0x00, 0x00, 0x00, 0x00, 0x00, 0x00,
			0x00, 0x00, 0x00, 0x00, 0x00, 0x00, 0x00, 0x00,
			0x00, 0x00, 0x00, 0x00, 0x00, 0x00, 0x00, 0x00 } },
};

#define HSH_NMAGIC (sizeof hsh_magiclist / sizeof hsh_magiclist[0])

static void
hsh_testmagic(void *result)
{
	int i, j;
	static int nused = 0;

	for (i = 0; i < nused; i++)
		if (!memcmp(hsh_magiclist[i].was, result, SHA256_LEN))
			break;
	if (i == nused && i < HSH_NMAGIC)
		memcpy(hsh_magiclist[nused++].was, result, SHA256_LEN);
	if (i == nused)
		return;
	assert(i < HSH_NMAGIC);
	fprintf(stderr, "HASHMAGIC: <");
	for (j = 0; j < SHA256_LEN; j++)
		fprintf(stderr, "%02x", ((unsigned char*)result)[j]);
	fprintf(stderr, "> -> <");
	memcpy(result, hsh_magiclist[i].now, SHA256_LEN);
	for (j = 0; j < SHA256_LEN; j++)
		fprintf(stderr, "%02x", ((unsigned char*)result)[j]);
	fprintf(stderr, ">\n");
}

/*---------------------------------------------------------------------
 * Insert an object which magically appears out of nowhere or, more likely,
 * comes off some persistent storage device.
 * Return it with a reference held.
 */

struct objcore *
HSH_Insert(const struct sess *sp)
{
	struct worker *wrk;
	struct objhead *oh;
	struct objcore *oc;

	CHECK_OBJ_NOTNULL(sp, SESS_MAGIC);
	CHECK_OBJ_NOTNULL(sp->wrk, WORKER_MAGIC);
	AN(hash);
	wrk = sp->wrk;

	HSH_Prealloc(sp);
	if (cache_param->diag_bitmap & 0x80000000)
		hsh_testmagic(sp->wrk->nobjhead->digest);

	AZ(sp->hash_objhead);
	AN(wrk->nobjhead);
	oh = hash->lookup(sp, wrk->nobjhead);
	CHECK_OBJ_NOTNULL(oh, OBJHEAD_MAGIC);
	if (oh == wrk->nobjhead)
		wrk->nobjhead = NULL;
	Lck_Lock(&oh->mtx);
	assert(oh->refcnt > 0);

	/* Insert (precreated) objcore in objecthead */
	oc = wrk->nobjcore;
	wrk->nobjcore = NULL;
	oc->refcnt = 1;
	CHECK_OBJ_NOTNULL(oc, OBJCORE_MAGIC);
	AZ(oc->flags & OC_F_BUSY);

	VTAILQ_INSERT_HEAD(&oh->objcs, oc, list);
	/* NB: do not deref objhead the new object inherits our reference */
	oc->objhead = oh;
	Lck_Unlock(&oh->mtx);
	sp->wrk->stats.n_vampireobject++;
	return (oc);
}

/*---------------------------------------------------------------------
 */

struct objcore *
HSH_Lookup(struct sess *sp, struct objhead **poh)
{
	struct worker *wrk;
	struct objhead *oh;
	struct objcore *oc;
	struct objcore *busy_oc, *grace_oc;
	struct object *o;
	struct object *stale_o;       /* for freshness check */
	double grace_ttl, stale_ttl;
        char *p;

	CHECK_OBJ_NOTNULL(sp, SESS_MAGIC);
	CHECK_OBJ_NOTNULL(sp->wrk, WORKER_MAGIC);
	CHECK_OBJ_NOTNULL(sp->http, HTTP_MAGIC);
	AN(sp->director);
	AN(hash);
<<<<<<< HEAD
        AZ(sp->stale_obj);
	w = sp->wrk;
=======
	wrk = sp->wrk;
>>>>>>> dcd622df

	HSH_Prealloc(sp);
	memcpy(sp->wrk->nobjhead->digest, sp->digest, sizeof sp->digest);
	if (cache_param->diag_bitmap & 0x80000000)
		hsh_testmagic(sp->wrk->nobjhead->digest);

	if (sp->hash_objhead != NULL) {
		/*
		 * This sess came off the waiting list, and brings a
		 * oh refcnt with it.
		 */
		CHECK_OBJ_NOTNULL(sp->hash_objhead, OBJHEAD_MAGIC);
		oh = sp->hash_objhead;
		sp->hash_objhead = NULL;
	} else {
		AN(wrk->nobjhead);
		oh = hash->lookup(sp, wrk->nobjhead);
		if (oh == wrk->nobjhead)
			wrk->nobjhead = NULL;
	}

	CHECK_OBJ_NOTNULL(oh, OBJHEAD_MAGIC);
	Lck_Lock(&oh->mtx);
	assert(oh->refcnt > 0);
	busy_oc = NULL;
	grace_oc = NULL;
	stale_o = NULL;       /* for freshness check */
	grace_ttl = NAN;
        stale_ttl = NAN;
	VTAILQ_FOREACH(oc, &oh->objcs, list) {
		/* Must be at least our own ref + the objcore we examine */
		assert(oh->refcnt > 1);
		CHECK_OBJ_NOTNULL(oc, OBJCORE_MAGIC);
		assert(oc->objhead == oh);

		if (oc->flags & OC_F_BUSY) {
			CHECK_OBJ_NOTNULL(oc->busyobj, BUSYOBJ_MAGIC);
			if (sp->hash_ignore_busy)
				continue;

			if (oc->busyobj->vary != NULL &&
			    !VRY_Match(sp, oc->busyobj->vary))
				continue;

			busy_oc = oc;
			continue;
		}

		o = oc_getobj(sp->wrk, oc);
		CHECK_OBJ_NOTNULL(o, OBJECT_MAGIC);

		if (o->exp.ttl <= 0. && o->exp.grace <= 0.
		    && o->exp.keep <= 0.)
			continue;
		if (BAN_CheckObject(o, sp))
			continue;
		if (o->vary != NULL && !VRY_Match(sp, o->vary))
			continue;

		/* If still valid, use it */
		if (EXP_Ttl(sp, o) >= sp->t_req)
			break;

		/*
		 * Remember any matching objects inside their grace period
		 * and if there are several, use the least expired one.
		 */
		if (EXP_Grace(sp, o) >= sp->t_req) {
			if (grace_oc == NULL ||
			    grace_ttl < o->exp.entered + o->exp.ttl) {
				grace_oc = oc;
				grace_ttl = o->exp.entered + o->exp.ttl;
			}
		}

		/* At this point we know:
		 * - o's TTL has elapsed
		 * - o is not busy or banned,
                 * - o is not a Vary match.
                 * The object may be used for a conditional backend request if
                 * - the keep time has not elapsed, and
                 * - it has a Last-Modified and/or an ETag header.
                 * If there are several, use the least expired one.
                 */
               if (EXP_Keep(sp, o) >= sp->t_req
                   && (http_GetHdr(o->http, H_Last_Modified, &p)
                       || http_GetHdr(o->http, H_ETag, &p)))
                   if (stale_o == NULL ||
		       stale_ttl < o->exp.entered + o->exp.ttl) {
			   stale_o = o;
			   stale_ttl = o->exp.entered + o->exp.ttl;
                   }

	}

	/*
	 * If we have seen a busy object or the backend is unhealthy, and
	 * we have an object in grace, use it, if req.grace is also
	 * satisified.
	 * XXX: Interesting footnote:  The busy object might be for a
	 * XXX: different "Vary:" than we sought.  We have no way of knowing
	 * XXX: this until the object is unbusy'ed, so in practice we
	 * XXX: serialize fetch of all Vary's if grace is possible.
	 */

	AZ(sp->wrk->objcore);
	sp->wrk->objcore = grace_oc;		/* XXX: Hack-ish */
	if (oc == NULL			/* We found no live object */
	    && grace_oc != NULL		/* There is a grace candidate */
	    && (busy_oc != NULL		/* Somebody else is already busy */
	    || !VDI_Healthy(sp->director, sp))) {
					/* Or it is impossible to fetch */
		o = oc_getobj(sp->wrk, grace_oc);
		CHECK_OBJ_NOTNULL(o, OBJECT_MAGIC);
		oc = grace_oc;
	}
	sp->wrk->objcore = NULL;

	if (oc != NULL && !sp->hash_always_miss) {
		o = oc_getobj(sp->wrk, oc);
		CHECK_OBJ_NOTNULL(o, OBJECT_MAGIC);
		assert(oc->objhead == oh);

		/* We found an object we like */
		oc->refcnt++;
		if (o->hits < INT_MAX)
			o->hits++;
		assert(oh->refcnt > 1);
		Lck_Unlock(&oh->mtx);
		assert(hash->deref(oh));
		*poh = oh;
		return (oc);
	}

	if (busy_oc != NULL) {
		/* There are one or more busy objects, wait for them */
		if (sp->esi_level == 0) {
			CHECK_OBJ_NOTNULL(sp->wrk->nwaitinglist,
			    WAITINGLIST_MAGIC);
			if (oh->waitinglist == NULL) {
				oh->waitinglist = sp->wrk->nwaitinglist;
				sp->wrk->nwaitinglist = NULL;
			}
			VTAILQ_INSERT_TAIL(&oh->waitinglist->list, sp, list);
		}
		if (cache_param->diag_bitmap & 0x20)
			WSP(sp, SLT_Debug,
				"on waiting list <%p>", oh);
		SES_Charge(sp);
		/*
		 * The objhead reference transfers to the sess, we get it
		 * back when the sess comes off the waiting list and
		 * calls us again
		 */
		sp->hash_objhead = oh;
		sp->wrk = NULL;
		Lck_Unlock(&oh->mtx);
		return (NULL);
	}

        /* If we're not serving a valid or graced object and we saved stale_o,
	 * it is a candidate for the conditional backend request. */
        AZ(oc && !sp->hash_always_miss);
        AZ(busy_oc);
        if (stale_o != NULL) {
                AZ(stale_o->objcore->flags & OC_F_BUSY);
		CHECK_OBJ_NOTNULL(stale_o->objcore, OBJCORE_MAGIC);
                Lck_AssertHeld(&oh->mtx);
                stale_o->objcore->refcnt++;
                sp->stale_obj = stale_o;
        }

	/* Insert (precreated) objcore in objecthead */
	oc = wrk->nobjcore;
	wrk->nobjcore = NULL;
	AN(oc->flags & OC_F_BUSY);
	oc->refcnt = 1;

	AZ(wrk->busyobj);
	wrk->busyobj = VBO_GetBusyObj(wrk);

	VRY_Validate(sp->vary_b);
	if (sp->vary_l != NULL)
		wrk->busyobj->vary = sp->vary_b;
	else
		wrk->busyobj->vary = NULL;
	oc->busyobj = wrk->busyobj;

	/*
	 * Busy objects go on the tail, so they will not trip up searches.
	 * HSH_Unbusy() will move them to the front.
	 */
	VTAILQ_INSERT_TAIL(&oh->objcs, oc, list);
	oc->objhead = oh;
	/* NB: do not deref objhead the new object inherits our reference */
	Lck_Unlock(&oh->mtx);
	*poh = oh;
	return (oc);
}

/*---------------------------------------------------------------------
 */

static void
hsh_rush(struct objhead *oh)
{
	unsigned u;
	struct sess *sp;
	struct waitinglist *wl;

	CHECK_OBJ_NOTNULL(oh, OBJHEAD_MAGIC);
	Lck_AssertHeld(&oh->mtx);
	wl = oh->waitinglist;
	CHECK_OBJ_NOTNULL(wl, WAITINGLIST_MAGIC);
	for (u = 0; u < cache_param->rush_exponent; u++) {
		sp = VTAILQ_FIRST(&wl->list);
		if (sp == NULL)
			break;
		CHECK_OBJ_NOTNULL(sp, SESS_MAGIC);
		AZ(sp->wrk);
		VTAILQ_REMOVE(&wl->list, sp, list);
		DSL(0x20, SLT_Debug, sp->vsl_id, "off waiting list");
		if (SES_Schedule(sp)) {
			/*
			 * We could not schedule the session, leave the
			 * rest on the busy list.
			 */
			break;
		}
	}
	if (VTAILQ_EMPTY(&wl->list)) {
		oh->waitinglist = NULL;
		FREE_OBJ(wl);
	}
}

/*---------------------------------------------------------------------
 * Purge an entire objhead
 */

void
HSH_Purge(const struct sess *sp, struct objhead *oh, double ttl, double grace)
{
	struct objcore *oc, **ocp;
	unsigned spc, nobj, n;
	struct object *o;

	CHECK_OBJ_NOTNULL(oh, OBJHEAD_MAGIC);
	spc = WS_Reserve(sp->wrk->ws, 0);
	ocp = (void*)sp->wrk->ws->f;
	Lck_Lock(&oh->mtx);
	assert(oh->refcnt > 0);
	nobj = 0;
	VTAILQ_FOREACH(oc, &oh->objcs, list) {
		CHECK_OBJ_NOTNULL(oc, OBJCORE_MAGIC);
		assert(oc->objhead == oh);
		if (oc->flags & OC_F_BUSY) {
			/*
			 * We cannot purge busy objects here, because their
			 * owners have special rights to them, and may nuke
			 * them without concern for the refcount, which by
			 * definition always must be one, so they don't check.
			 */
			continue;
		}

		(void)oc_getobj(sp->wrk, oc); /* XXX: still needed ? */

		xxxassert(spc >= sizeof *ocp);
		oc->refcnt++;
		spc -= sizeof *ocp;
		ocp[nobj++] = oc;
	}
	Lck_Unlock(&oh->mtx);

	/* NB: inverse test to catch NAN also */
	if (!(ttl > 0.))
		ttl = -1.;
	if (!(grace > 0.))
		grace = -1.;
	for (n = 0; n < nobj; n++) {
		oc = ocp[n];
		CHECK_OBJ_NOTNULL(oc, OBJCORE_MAGIC);
		o = oc_getobj(sp->wrk, oc);
		if (o == NULL)
			continue;
		CHECK_OBJ_NOTNULL(o, OBJECT_MAGIC);
		o->exp.ttl = ttl;
		o->exp.grace = grace;
		EXP_Rearm(o);
		(void)HSH_Deref(sp->wrk, NULL, &o);
	}
	WS_Release(sp->wrk->ws, 0);
}


/*---------------------------------------------------------------------
 * Kill a busy object we don't need anyway.
 * There may be sessions on the waiting list, so we cannot just blow
 * it out of the water.
 */

void
HSH_Drop(struct worker *wrk)
{
	struct object *o;

	CHECK_OBJ_NOTNULL(wrk, WORKER_MAGIC);
	o = wrk->obj;
	CHECK_OBJ_NOTNULL(o, OBJECT_MAGIC);
	AssertObjCorePassOrBusy(o->objcore);
	o->exp.ttl = -1.;
	if (o->objcore != NULL)		/* Pass has no objcore */
		HSH_Unbusy(wrk);
	(void)HSH_Deref(wrk, NULL, &wrk->obj);
}

void
HSH_Unbusy(struct worker *wrk)
{
	struct object *o;
	struct objhead *oh;
	struct objcore *oc;

	CHECK_OBJ_NOTNULL(wrk, WORKER_MAGIC);
	o = wrk->obj;
	CHECK_OBJ_NOTNULL(o, OBJECT_MAGIC);
	oc = o->objcore;
	CHECK_OBJ_NOTNULL(oc, OBJCORE_MAGIC);
	oh = oc->objhead;
	CHECK_OBJ(oh, OBJHEAD_MAGIC);

	AssertObjBusy(o);
	AN(oc->ban);
	assert(oc->refcnt > 0);
	assert(oh->refcnt > 0);
	if (o->ws_o->overflow)
		wrk->stats.n_objoverflow++;
	if (cache_param->diag_bitmap & 0x40)
		WSL(wrk, SLT_Debug, 0,
		    "Object %u workspace free %u", o->xid, WS_Free(o->ws_o));

	/* XXX: pretouch neighbors on oh->objcs to prevent page-on under mtx */
	Lck_Lock(&oh->mtx);
	assert(oh->refcnt > 0);
	/* XXX: strictly speaking, we should sort in Date: order. */
	VTAILQ_REMOVE(&oh->objcs, oc, list);
	VTAILQ_INSERT_HEAD(&oh->objcs, oc, list);
	oc->flags &= ~OC_F_BUSY;
	oc->busyobj = NULL;
	if (oh->waitinglist != NULL)
		hsh_rush(oh);
	AN(oc->ban);
	Lck_Unlock(&oh->mtx);
	assert(oc_getobj(wrk, oc) == o);
}

void
HSH_Ref(struct objcore *oc)
{
	struct objhead *oh;

	CHECK_OBJ_NOTNULL(oc, OBJCORE_MAGIC);
	oh = oc->objhead;
	CHECK_OBJ_NOTNULL(oh, OBJHEAD_MAGIC);
	Lck_Lock(&oh->mtx);
	assert(oc->refcnt > 0);
	oc->refcnt++;
	Lck_Unlock(&oh->mtx);
}

/*--------------------------------------------------------------------
 * Dereference objcore and or object
 *
 * Can deal with:
 *	bare objcore (incomplete fetch)
 *	bare object (pass)
 *	object with objcore
 *	XXX later:  objcore with object (?)
 *
 * But you can only supply one of the two arguments at a time.
 *
 * Returns zero if target was destroyed.
 */

int
HSH_Deref(struct worker *wrk, struct objcore *oc, struct object **oo)
{
	struct object *o = NULL;
	struct objhead *oh;
	unsigned r;

	/* Only one arg at a time */
	assert(oc == NULL || oo == NULL);

	if (oo != NULL) {
		o = *oo;
		*oo = NULL;
		CHECK_OBJ_NOTNULL(o, OBJECT_MAGIC);
		oc = o->objcore;
	}

	if (o != NULL && oc == NULL) {
		/*
		 * A pass object with neither objcore nor objhdr reference.
		 * -> simply free the (Transient) storage
		 */
		STV_Freestore(o);
		STV_free(o->objstore);
		wrk->stats.n_object--;
		return (0);
	}

	CHECK_OBJ_NOTNULL(oc, OBJCORE_MAGIC);

	oh = oc->objhead;
	CHECK_OBJ_NOTNULL(oh, OBJHEAD_MAGIC);

	Lck_Lock(&oh->mtx);
	assert(oh->refcnt > 0);
	assert(oc->refcnt > 0);
	r = --oc->refcnt;
	if (!r)
		VTAILQ_REMOVE(&oh->objcs, oc, list);
	else {
		/* Must have an object */
		AN(oc->methods);
	}
	if (oh->waitinglist != NULL)
		hsh_rush(oh);
	Lck_Unlock(&oh->mtx);
	if (r != 0)
		return (r);

	BAN_DestroyObj(oc);
	AZ(oc->ban);

	if (oc->methods != NULL) {
		oc_freeobj(oc);
		wrk->stats.n_object--;
	}
	FREE_OBJ(oc);

	wrk->stats.n_objectcore--;
	/* Drop our ref on the objhead */
	assert(oh->refcnt > 0);
	if (hash->deref(oh))
		return (0);
	HSH_DeleteObjHead(wrk, oh);
	return (0);
}

void
HSH_Init(const struct hash_slinger *slinger)
{

	assert(DIGEST_LEN == SHA256_LEN);	/* avoid #include pollution */
	hash = slinger;
	if (hash->start != NULL)
		hash->start();
}<|MERGE_RESOLUTION|>--- conflicted
+++ resolved
@@ -306,12 +306,8 @@
 	CHECK_OBJ_NOTNULL(sp->http, HTTP_MAGIC);
 	AN(sp->director);
 	AN(hash);
-<<<<<<< HEAD
         AZ(sp->stale_obj);
-	w = sp->wrk;
-=======
 	wrk = sp->wrk;
->>>>>>> dcd622df
 
 	HSH_Prealloc(sp);
 	memcpy(sp->wrk->nobjhead->digest, sp->digest, sizeof sp->digest);
