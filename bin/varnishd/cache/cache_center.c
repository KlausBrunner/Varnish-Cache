/*-
 * Copyright (c) 2006 Verdens Gang AS
 * Copyright (c) 2006-2011 Varnish Software AS
 * All rights reserved.
 *
 * Author: Poul-Henning Kamp <phk@phk.freebsd.dk>
 *
 * Redistribution and use in source and binary forms, with or without
 * modification, are permitted provided that the following conditions
 * are met:
 * 1. Redistributions of source code must retain the above copyright
 *    notice, this list of conditions and the following disclaimer.
 * 2. Redistributions in binary form must reproduce the above copyright
 *    notice, this list of conditions and the following disclaimer in the
 *    documentation and/or other materials provided with the distribution.
 *
 * THIS SOFTWARE IS PROVIDED BY THE AUTHOR AND CONTRIBUTORS ``AS IS'' AND
 * ANY EXPRESS OR IMPLIED WARRANTIES, INCLUDING, BUT NOT LIMITED TO, THE
 * IMPLIED WARRANTIES OF MERCHANTABILITY AND FITNESS FOR A PARTICULAR PURPOSE
 * ARE DISCLAIMED.  IN NO EVENT SHALL AUTHOR OR CONTRIBUTORS BE LIABLE
 * FOR ANY DIRECT, INDIRECT, INCIDENTAL, SPECIAL, EXEMPLARY, OR CONSEQUENTIAL
 * DAMAGES (INCLUDING, BUT NOT LIMITED TO, PROCUREMENT OF SUBSTITUTE GOODS
 * OR SERVICES; LOSS OF USE, DATA, OR PROFITS; OR BUSINESS INTERRUPTION)
 * HOWEVER CAUSED AND ON ANY THEORY OF LIABILITY, WHETHER IN CONTRACT, STRICT
 * LIABILITY, OR TORT (INCLUDING NEGLIGENCE OR OTHERWISE) ARISING IN ANY WAY
 * OUT OF THE USE OF THIS SOFTWARE, EVEN IF ADVISED OF THE POSSIBILITY OF
 * SUCH DAMAGE.
 *
 * This file contains the central state machine for pushing requests.
 *
 * We cannot just use direct calls because it is possible to kick a
 * request back to the lookup stage (usually after a rewrite).  The
 * state engine also allows us to break the processing up into some
 * logical chunks which improves readability a little bit.
 *
 * Since the states are rather nasty in detail, I have decided to embedd
 * a dot(1) graph in the source code comments.  So to see the big picture,
 * extract the DOT lines and run though dot(1), for instance with the
 * command:
 *	sed -n '/^DOT/s///p' cache/cache_center.c | dot -Tps > /tmp/_.ps
 */

/*
DOT digraph vcl_center {
xDOT	page="8.2,11.5"
DOT	size="7.2,10.5"
DOT	margin="0.5"
DOT	center="1"
DOT acceptor [
DOT	shape=hexagon
DOT	label="Request received"
DOT ]
DOT ERROR [shape=plaintext]
DOT RESTART [shape=plaintext]
DOT acceptor -> first [style=bold,color=green]
 */

#include "config.h"

#include <math.h>
#include <poll.h>
#include <stdio.h>
#include <stdlib.h>

#include "cache.h"

#include "common/heritage.h"

#include "hash/hash_slinger.h"
#include "vcl.h"
#include "vcli_priv.h"
#include "vsha256.h"
#include "vtcp.h"
#include "vtim.h"

#include "storage/storage.h"

#ifndef HAVE_SRANDOMDEV
#include "compat/srandomdev.h"
#endif

static unsigned xids;

/*--------------------------------------------------------------------
 * WAIT
 * Collect the request from the client.
 *
 * We "abuse" sp->t_req a bit here:  On input it means "request reception
 * started at xxx" and is used to trigger timeouts.  On return it means
 * "we had full request headers by xxx" and is used for reporting by
 * later steps.
 *
DOT subgraph xcluster_wait {
DOT	wait [
DOT		shape=box
DOT		label="cnt_wait:\nwait for\ncomplete\nrequest"
DOT	]
DOT	herding [shape=hexagon]
DOT	wait -> start [label="got req",style=bold,color=green]
DOT	wait -> "SES_Delete()" [label="errors"]
DOT	wait -> herding [label="timeout_linger"]
DOT	herding -> wait [label="fd read_ready"]
DOT }
 */

static int
cnt_wait(struct sess *sp, struct worker *wrk, struct req *req)
{
	int i, j, tmo;
	struct pollfd pfd[1];
	double now, when;
	const char *why = NULL;

	CHECK_OBJ_NOTNULL(sp, SESS_MAGIC);
	CHECK_OBJ_NOTNULL(wrk, WORKER_MAGIC);

	if (req == NULL) {
		SES_GetReq(sp);
		req = sp->req;
		CHECK_OBJ_NOTNULL(req, REQ_MAGIC);
		HTC_Init(req->htc, req->ws, sp->fd, sp->req->vsl,
		    cache_param->http_req_size,
		    cache_param->http_req_hdr_len);
	}

	AZ(req->vcl);
	AZ(req->obj);
	AZ(req->esi_level);
	assert(req->xid == 0);
	req->t_resp = NAN;

	assert(!isnan(sp->t_req));
	tmo = (int)(1e3 * cache_param->timeout_linger);
	while (1) {
		pfd[0].fd = sp->fd;
		pfd[0].events = POLLIN;
		pfd[0].revents = 0;
		j = poll(pfd, 1, tmo);
		assert(j >= 0);
		now = VTIM_real();
		if (j != 0)
			i = HTC_Rx(req->htc);
		else
			i = HTC_Complete(req->htc);
		if (i == 1) {
			/* Got it, run with it */
			sp->t_req = now;
			sp->step = STP_START;
			return (0);
		} else if (i == -1) {
			why = "EOF";
			break;
		} else if (i == -2) {
			why = "overflow";
			break;
		} else if (i == -3) {
			/* Nothing but whitespace */
			when = sp->t_idle + cache_param->timeout_idle;
			if (when < now) {
				why = "timeout";
				break;
			}
			when = sp->t_idle + cache_param->timeout_linger;
			tmo = (int)(1e3 * (when - now));
			if (when < now || tmo == 0) {
				sp->t_req = NAN;
				wrk->stats.sess_herd++;
				SES_Charge(sp);
				SES_ReleaseReq(sp);
				WAIT_Enter(sp);
				return (1);
			}
		} else {
			/* Working on it */
			when = sp->t_req + cache_param->timeout_req;
			tmo = (int)(1e3 * (when - now));
			if (when < now || tmo == 0) {
				why = "req timeout";
				break;
			}
		}
	}
	SES_Charge(sp);
	SES_Delete(sp, why, now);
	return (1);
}

/*--------------------------------------------------------------------
 * We have a refcounted object on the session, now deliver it.
 *
DOT subgraph xcluster_prepresp {
DOT	prepresp [
DOT		shape=record
DOT		label="{cnt_prepresp:|Filter obj.-\>resp.|{vcl_deliver\{\}|{req.|resp.}}|{error?|restart?}|stream ?}"
DOT	]
DOT	prepresp -> deliver [style=bold,color=green,label=deliver]
DOT	prepresp -> deliver [style=bold,color=red]
DOT	prepresp -> deliver [style=bold,color=blue]
DOT }
 *
 */

static int
cnt_prepresp(struct sess *sp, struct worker *wrk, struct req *req)
{

	CHECK_OBJ_NOTNULL(sp, SESS_MAGIC);
	CHECK_OBJ_NOTNULL(wrk, WORKER_MAGIC);
	CHECK_OBJ_NOTNULL(req, REQ_MAGIC);

	CHECK_OBJ_NOTNULL(req->obj, OBJECT_MAGIC);
	CHECK_OBJ_NOTNULL(req->vcl, VCL_CONF_MAGIC);

	if (wrk->busyobj != NULL) {
		CHECK_OBJ_NOTNULL(wrk->busyobj, BUSYOBJ_MAGIC);
		AN(wrk->busyobj->do_stream);
		AssertObjCorePassOrBusy(req->obj->objcore);
	}

	req->res_mode = 0;

	if (wrk->busyobj == NULL)
		req->res_mode |= RES_LEN;

	if (wrk->busyobj != NULL &&
	    (wrk->busyobj->h_content_length != NULL ||
	    !wrk->busyobj->do_stream) &&
	    !wrk->busyobj->do_gzip && !wrk->busyobj->do_gunzip)
		req->res_mode |= RES_LEN;

	if (!req->disable_esi && req->obj->esidata != NULL) {
		/* In ESI mode, we don't know the aggregate length */
		req->res_mode &= ~RES_LEN;
		req->res_mode |= RES_ESI;
	}

	if (req->esi_level > 0) {
		req->res_mode &= ~RES_LEN;
		req->res_mode |= RES_ESI_CHILD;
	}

	if (cache_param->http_gzip_support && req->obj->gziped &&
	    !RFC2616_Req_Gzip(sp)) {
		/*
		 * We don't know what it uncompresses to
		 * XXX: we could cache that
		 */
		req->res_mode &= ~RES_LEN;
		req->res_mode |= RES_GUNZIP;
	}

	if (!(req->res_mode & (RES_LEN|RES_CHUNKED|RES_EOF))) {
		if (req->obj->len == 0 &&
		    (wrk->busyobj == NULL || !wrk->busyobj->do_stream))
			/*
			 * If the object is empty, neither ESI nor GUNZIP
			 * can make it any different size
			 */
			req->res_mode |= RES_LEN;
		else if (!req->wantbody) {
			/* Nothing */
		} else if (req->http->protover >= 11) {
			req->res_mode |= RES_CHUNKED;
		} else {
			req->res_mode |= RES_EOF;
			req->doclose = "EOF mode";
		}
	}

	req->t_resp = W_TIM_real(wrk);
	if (req->obj->objcore != NULL) {
		if ((req->t_resp - req->obj->last_lru) >
		    cache_param->lru_timeout &&
		    EXP_Touch(req->obj->objcore))
			req->obj->last_lru = req->t_resp;
		req->obj->last_use = req->t_resp;	/* XXX: locking ? */
	}
	http_Setup(req->resp, req->ws, req->vsl);
	RES_BuildHttp(sp);
	VCL_deliver_method(sp);
	switch (req->handling) {
	case VCL_RET_DELIVER:
		break;
	case VCL_RET_RESTART:
		if (req->restarts >= cache_param->max_restarts)
			break;
		if (wrk->busyobj != NULL) {
			AN(wrk->busyobj->do_stream);
			VDI_CloseFd(wrk, &wrk->busyobj->vbc);
			HSH_Drop(wrk);
			VBO_DerefBusyObj(wrk, &wrk->busyobj);
		} else {
			(void)HSH_Deref(&wrk->stats, NULL, &req->obj);
		}
		AZ(req->obj);
		req->restarts++;
		req->director = NULL;
		http_Teardown(req->resp);
		sp->step = STP_RECV;
		return (0);
	default:
		WRONG("Illegal action in vcl_deliver{}");
	}
	sp->step = STP_DELIVER;
	return (0);
}

/*--------------------------------------------------------------------
 * Deliver an already stored object
 *
DOT subgraph xcluster_deliver {
DOT	deliver [
DOT		shape=record
DOT		label="{cnt_deliver:|Send body}"
DOT	]
DOT }
DOT deliver -> DONE [style=bold,color=green]
DOT deliver -> DONE [style=bold,color=red]
DOT deliver -> DONE [style=bold,color=blue]
 *
 */

static int
cnt_deliver(struct sess *sp, struct worker *wrk, struct req *req)
{
	CHECK_OBJ_NOTNULL(sp, SESS_MAGIC);
	CHECK_OBJ_NOTNULL(wrk, WORKER_MAGIC);
	CHECK_OBJ_NOTNULL(req, REQ_MAGIC);

	AZ(sp->wrk->busyobj);
	req->director = NULL;
	req->restarts = 0;

	RES_WriteObj(sp);

	assert(WRW_IsReleased(wrk));
	(void)HSH_Deref(&wrk->stats, NULL, &req->obj);
	http_Teardown(req->resp);
	sp->step = STP_DONE;
	return (0);
}

/*--------------------------------------------------------------------
 * This is the final state, figure out if we should close or recycle
 * the client connection
 *
DOT	DONE [
DOT		shape=record
DOT		label="{cnt_done:|Request completed}"
DOT	]
DOT	ESI_RESP [ shape=hexagon ]
DOT	DONE -> start [label="full pipeline"]
DOT	DONE -> wait
DOT	DONE -> ESI_RESP
 */

static int
cnt_done(struct sess *sp, struct worker *wrk, struct req *req)
{
	double dh, dp, da;
	int i;

	CHECK_OBJ_NOTNULL(sp, SESS_MAGIC);
	CHECK_OBJ_NOTNULL(wrk, WORKER_MAGIC);
	CHECK_OBJ_NOTNULL(req, REQ_MAGIC);
	CHECK_OBJ_ORNULL(req->vcl, VCL_CONF_MAGIC);

	AZ(req->obj);
	AZ(wrk->busyobj);
	req->director = NULL;
	req->restarts = 0;

	wrk->busyobj = NULL;

	SES_Charge(sp);

	/* If we did an ESI include, don't mess up our state */
	if (req->esi_level > 0)
		return (1);

	if (req->vcl != NULL) {
		if (wrk->vcl != NULL)
			VCL_Rel(&wrk->vcl);
		wrk->vcl = req->vcl;
		req->vcl = NULL;
	}


	sp->t_idle = W_TIM_real(wrk);
	if (req->xid == 0) {
		req->t_resp = sp->t_idle;
	} else {
		dp = req->t_resp - sp->t_req;
		da = sp->t_idle - req->t_resp;
		dh = sp->t_req - sp->t_open;
		/* XXX: Add StatReq == StatSess */
		/* XXX: Workaround for pipe */
		if (sp->fd >= 0) {
			WSP(sp, SLT_Length, "%ju",
			    (uintmax_t)req->req_bodybytes);
		}
		WSP(sp, SLT_ReqEnd, "%u %.9f %.9f %.9f %.9f %.9f",
		    req->xid, sp->t_req, sp->t_idle, dh, dp, da);
	}
	req->xid = 0;
	WSL_Flush(wrk->vsl, 0);

	sp->t_req = NAN;
	req->t_resp = NAN;

	req->req_bodybytes = 0;

	req->hash_always_miss = 0;
	req->hash_ignore_busy = 0;

	if (sp->fd >= 0 && req->doclose != NULL) {
		/*
		 * This is an orderly close of the connection; ditch nolinger
		 * before we close, to get queued data transmitted.
		 */
		// XXX: not yet (void)VTCP_linger(sp->fd, 0);
		SES_Close(sp, req->doclose);
	}

	if (sp->fd < 0) {
		wrk->stats.sess_closed++;
		SES_Delete(sp, NULL, NAN);
		return (1);
	}

	if (wrk->stats.client_req >= cache_param->wthread_stats_rate)
		WRK_SumStat(wrk);

	WS_Reset(req->ws, NULL);
	WS_Reset(wrk->aws, NULL);

	sp->t_req = sp->t_idle;
	i = HTC_Reinit(req->htc);
	if (i == 1) {
		wrk->stats.sess_pipeline++;
		sp->step = STP_START;
	} else {
		if (Tlen(req->htc->rxbuf))
			wrk->stats.sess_readahead++;
		sp->step = STP_WAIT;
	}
	return (0);
}

/*--------------------------------------------------------------------
 * Emit an error
 *
DOT subgraph xcluster_error {
DOT	vcl_error [
DOT		shape=record
DOT		label="vcl_error()|resp."
DOT	]
DOT	ERROR -> vcl_error
DOT	vcl_error-> prepresp [label=deliver]
DOT }
DOT vcl_error-> rsterr [label="restart",color=purple]
DOT rsterr [label="RESTART",shape=plaintext]
 */

static int
cnt_error(struct sess *sp, struct worker *wrk, struct req *req)
{
	struct http *h;
	char date[40];

	CHECK_OBJ_NOTNULL(sp, SESS_MAGIC);
	CHECK_OBJ_NOTNULL(wrk, WORKER_MAGIC);
	CHECK_OBJ_NOTNULL(req, REQ_MAGIC);
	AZ(req->objcore);
	AZ(req->obj);
	AZ(wrk->busyobj);

	wrk->busyobj = VBO_GetBusyObj(wrk);
	wrk->busyobj->vsl->wid = sp->vsl_id;
	req->obj = STV_NewObject(wrk, TRANSIENT_STORAGE,
	    cache_param->http_resp_size,
	    (uint16_t)cache_param->http_max_hdr);
	if (req->obj == NULL) {
		req->doclose = "Out of objects";
		req->director = NULL;
		http_Teardown(wrk->busyobj->beresp);
		http_Teardown(wrk->busyobj->bereq);
		sp->step = STP_DONE;
		return(0);
	}
	CHECK_OBJ_NOTNULL(req->obj, OBJECT_MAGIC);
	req->obj->xid = req->xid;
	req->obj->exp.entered = sp->t_req;

	h = req->obj->http;

	if (req->err_code < 100 || req->err_code > 999)
		req->err_code = 501;

	http_PutProtocol(h, "HTTP/1.1");
	http_PutStatus(h, req->err_code);
	VTIM_format(W_TIM_real(wrk), date);
	http_PrintfHeader(h, "Date: %s", date);
	http_SetHeader(h, "Server: Varnish");

	if (req->err_reason != NULL)
		http_PutResponse(h, req->err_reason);
	else
		http_PutResponse(h, http_StatusMessage(req->err_code));
	VCL_error_method(sp);

	if (req->handling == VCL_RET_RESTART &&
	    req->restarts <  cache_param->max_restarts) {
		HSH_Drop(wrk);
		VBO_DerefBusyObj(wrk, &wrk->busyobj);
		req->director = NULL;
		req->restarts++;
		sp->step = STP_RECV;
		return (0);
	} else if (req->handling == VCL_RET_RESTART)
		req->handling = VCL_RET_DELIVER;


	/* We always close when we take this path */
	req->doclose = "error";
	req->wantbody = 1;

	assert(req->handling == VCL_RET_DELIVER);
	req->err_code = 0;
	req->err_reason = NULL;
	http_Teardown(wrk->busyobj->bereq);
	VBO_DerefBusyObj(wrk, &wrk->busyobj);
	sp->step = STP_PREPRESP;
	return (0);
}

/*--------------------------------------------------------------------
 * Fetch response headers from the backend
 *
DOT subgraph xcluster_fetch {
DOT	fetch [
DOT		shape=record
DOT		label="{cnt_fetch:|fetch hdr\nfrom backend|(find obj.ttl)|{vcl_fetch\{\}|{req.|bereq.|beresp.}}|{<err>error?|<rst>restart?}}"
DOT	]
DOT }
DOT fetch -> prepfetch [style=bold,color=red]
DOT fetch -> prepfetch [style=bold,color=blue]
 */

static int
cnt_fetch(struct sess *sp, struct worker *wrk, struct req *req)
{
	int i, need_host_hdr;

	CHECK_OBJ_NOTNULL(sp, SESS_MAGIC);
	CHECK_OBJ_NOTNULL(wrk, WORKER_MAGIC);
	CHECK_OBJ_NOTNULL(req, REQ_MAGIC);

	CHECK_OBJ_NOTNULL(req->vcl, VCL_CONF_MAGIC);
	CHECK_OBJ_NOTNULL(wrk->busyobj, BUSYOBJ_MAGIC);

	AN(req->director);
	AZ(wrk->busyobj->vbc);
	AZ(wrk->busyobj->should_close);
	AZ(req->storage_hint);

	http_Setup(wrk->busyobj->beresp, wrk->busyobj->ws, wrk->busyobj->vsl);

	need_host_hdr = !http_GetHdr(wrk->busyobj->bereq, H_Host, NULL);

	i = FetchHdr(sp, need_host_hdr, req->objcore == NULL);
	/*
	 * If we recycle a backend connection, there is a finite chance
	 * that the backend closed it before we get a request to it.
	 * Do a single retry in that case.
	 */
	if (i == 1) {
		VSC_C_main->backend_retry++;
		i = FetchHdr(sp, need_host_hdr, req->objcore == NULL);
	}

	if (i) {
		req->handling = VCL_RET_ERROR;
		req->err_code = 503;
	} else {
		/*
		 * These two headers can be spread over multiple actual headers
		 * and we rely on their content outside of VCL, so collect them
		 * into one line here.
		 */
		http_CollectHdr(wrk->busyobj->beresp, H_Cache_Control);
		http_CollectHdr(wrk->busyobj->beresp, H_Vary);

		/*
		 * Figure out how the fetch is supposed to happen, before the
		 * headers are adultered by VCL
		 * NB: Also sets other wrk variables
		 */
		wrk->busyobj->body_status = RFC2616_Body(sp);

		/*
		 * If we found a candidate for conditional backend
		 * request, check now if the backend responded with 304,
		 * and merge headers from stale_obj into the busyobj if so.
		 * Any other response is handled as usual.
		 */
		if (wrk->busyobj->stale_obj)
			http_Check304(wrk);

		req->err_code = http_GetStatus(wrk->busyobj->beresp);

		/*
		 * What does RFC2616 think about TTL ?
		 */
		EXP_Clr(&wrk->busyobj->exp);
		wrk->busyobj->exp.entered = W_TIM_real(wrk);
		RFC2616_Ttl(sp);
		wrk->busyobj->exp.keep = cache_param->default_keep;

		/* pass from vclrecv{} has negative TTL */
		if (req->objcore == NULL)
			wrk->busyobj->exp.ttl = -1.;

		AZ(wrk->busyobj->do_esi);
		AZ(wrk->busyobj->do_pass);

		VCL_fetch_method(sp);

		/* Cancel streaming if a stale object was validated         */
		/* XXX: But not if original beresp.status != 304            */
		/*      See also AZ(busyobj->stale_obj) in cnt_streambody() */
		if (wrk->busyobj->stale_obj)
			wrk->busyobj->do_stream = 0;

		if (req->objcore != NULL && wrk->busyobj->do_pass)
			req->objcore->flags |= OC_F_PASS;

		switch (req->handling) {
		case VCL_RET_DELIVER:
			AssertObjCorePassOrBusy(req->objcore);
			sp->step = STP_PREPFETCH;
			return (0);
		default:
			break;
		}

		/* We are not going to fetch the body, Close the connection */
		VDI_CloseFd(wrk, &wrk->busyobj->vbc);
	}

	/* Clean up partial fetch */
	AZ(wrk->busyobj->vbc);

	if (req->objcore != NULL) {
		CHECK_OBJ_NOTNULL(req->objcore, OBJCORE_MAGIC);
		AZ(HSH_Deref(&wrk->stats, req->objcore, NULL));
		req->objcore = NULL;
	}
	VBO_DerefBusyObj(wrk, &wrk->busyobj);
	req->director = NULL;
	req->storage_hint = NULL;

	switch (req->handling) {
	case VCL_RET_RESTART:
		req->restarts++;
		sp->step = STP_RECV;
		return (0);
	case VCL_RET_ERROR:
		sp->step = STP_ERROR;
		return (0);
	default:
		WRONG("Illegal action in vcl_fetch{}");
	}
}

/*--------------------------------------------------------------------
 * Prepare to fetch body from backend
 *
DOT subgraph xcluster_body {
DOT	prepfetch [
DOT		shape=record
DOT		label="{cnt_prepfetch:|error?|<out>stream ?}"
DOT	]
DOT }
DOT prepfetch:out -> fetchbody [style=bold,color=red]
DOT prepfetch:out -> fetchbody [style=bold,color=blue]
DOT prepfetch:out -> prepresp [label=yes,style=bold,color=cyan]
 */

static int
cnt_prepfetch(struct sess *sp, struct worker *wrk, struct req *req)
{
	struct http *hp, *hp2;
	char *b;
	uint16_t nhttp, stale_nhttp;
	unsigned l;
	struct vsb *vary = NULL;
	int varyl = 0, pass;
	struct busyobj *bo;

	CHECK_OBJ_NOTNULL(sp, SESS_MAGIC);
	CHECK_OBJ_NOTNULL(wrk, WORKER_MAGIC);
	CHECK_OBJ_NOTNULL(req, REQ_MAGIC);
	bo = wrk->busyobj;
	CHECK_OBJ_NOTNULL(bo, BUSYOBJ_MAGIC);

	assert(req->handling == VCL_RET_DELIVER);

	if (req->objcore == NULL) {
		/* This is a pass from vcl_recv */
		pass = 1;
		/* VCL may have fiddled this, but that doesn't help */
		bo->exp.ttl = -1.;
	} else if (bo->do_pass) {
		pass = 1;
	} else {
		/* regular object */
		pass = 0;
	}

	/*
	 * The VCL variables beresp.do_g[un]zip tells us how we want the
	 * object processed before it is stored.
	 *
	 * The backend Content-Encoding header tells us what we are going
	 * to receive, which we classify in the following three classes:
	 *
	 *	"Content-Encoding: gzip"	--> object is gzip'ed.
	 *	no Content-Encoding		--> object is not gzip'ed.
	 *	anything else			--> do nothing wrt gzip
	 *
	 */

	/* We do nothing unless the param is set */
	if (!cache_param->http_gzip_support)
		bo->do_gzip = bo->do_gunzip = 0;

	bo->is_gzip = http_HdrIs(bo->beresp, H_Content_Encoding, "gzip");

	bo->is_gunzip = !http_GetHdr(bo->beresp, H_Content_Encoding, NULL);

	/* It can't be both */
	assert(bo->is_gzip == 0 || bo->is_gunzip == 0);

	/* We won't gunzip unless it is gzip'ed */
	if (bo->do_gunzip && !bo->is_gzip)
		bo->do_gunzip = 0;

	/* If we do gunzip, remove the C-E header */
	if (bo->do_gunzip)
		http_Unset(bo->beresp, H_Content_Encoding);

	/* We wont gzip unless it is ungziped */
	if (bo->do_gzip && !bo->is_gunzip)
		bo->do_gzip = 0;

	/* If we do gzip, add the C-E header */
	if (bo->do_gzip)
		http_SetHeader(bo->beresp, "Content-Encoding: gzip");

	/* But we can't do both at the same time */
	assert(bo->do_gzip == 0 || bo->do_gunzip == 0);

	/* ESI takes precedence and handles gzip/gunzip itself */
	if (bo->do_esi)
		bo->vfp = &vfp_esi;
	else if (bo->do_gunzip)
		bo->vfp = &vfp_gunzip;
	else if (bo->do_gzip)
		bo->vfp = &vfp_gzip;
	else if (bo->is_gzip)
		bo->vfp = &vfp_testgzip;

	if (bo->do_esi || req->esi_level > 0)
		bo->do_stream = 0;
	if (!req->wantbody)
		bo->do_stream = 0;

	/* No reason to try streaming a non-existing body */
	if (bo->body_status == BS_NONE)
		bo->do_stream = 0;

	l = http_EstimateWS(bo->beresp,
	    pass ? HTTPH_R_PASS : HTTPH_A_INS, &nhttp);
        if (bo->stale_obj) {
            l += http_EstimateWS(bo->stale_obj->http, 0, &stale_nhttp);
            nhttp += stale_nhttp;
        }

	/* Create Vary instructions */
	if (req->objcore != NULL) {
		CHECK_OBJ_NOTNULL(req->objcore, OBJCORE_MAGIC);
		vary = VRY_Create(sp, bo->beresp);
		if (vary != NULL) {
			varyl = VSB_len(vary);
			assert(varyl > 0);
			l += varyl;
		}
	}

	/*
	 * Space for producing a Content-Length: header including padding
	 * A billion gigabytes is enough for anybody.
	 */
	l += strlen("Content-Length: XxxXxxXxxXxxXxxXxx") + sizeof(void *);

	if (bo->exp.ttl < cache_param->shortlived ||
	    req->objcore == NULL)
		req->storage_hint = TRANSIENT_STORAGE;

	req->obj = STV_NewObject(wrk, req->storage_hint, l, nhttp);
	if (req->obj == NULL) {
		/*
		 * Try to salvage the transaction by allocating a
		 * shortlived object on Transient storage.
		 */
		req->obj = STV_NewObject(wrk, TRANSIENT_STORAGE, l, nhttp);
		if (bo->exp.ttl > cache_param->shortlived)
			bo->exp.ttl = cache_param->shortlived;
		bo->exp.grace = 0.0;
		bo->exp.keep = 0.0;
	}
	if (req->obj == NULL) {
		req->err_code = 503;
		sp->step = STP_ERROR;
		VDI_CloseFd(wrk, &bo->vbc);
		VBO_DerefBusyObj(wrk, &wrk->busyobj);
		return (0);
	}
	CHECK_OBJ_NOTNULL(req->obj, OBJECT_MAGIC);

	wrk->busyobj->exp.keep = req->exp.keep;

	req->storage_hint = NULL;

	if (bo->do_gzip ||
	    (bo->is_gzip && !bo->do_gunzip))
		req->obj->gziped = 1;

	if (vary != NULL) {
		req->obj->vary = (void *)WS_Alloc(req->obj->http->ws, varyl);
		AN(req->obj->vary);
		memcpy(req->obj->vary, VSB_data(vary), varyl);
		VRY_Validate(req->obj->vary);
		VSB_delete(vary);
	}

	req->obj->xid = req->xid;
	req->obj->response = req->err_code;
	WS_Assert(req->obj->ws_o);

	/* Filter into object */
	hp = bo->beresp;
	hp2 = req->obj->http;

	hp2->logtag = HTTP_Obj;
	http_FilterResp(hp, hp2, pass ? HTTPH_R_PASS : HTTPH_A_INS);
	http_CopyHome(hp2);

	if (http_GetHdr(hp, H_Last_Modified, &b)
            || http_GetHdr(req->obj->http, H_Last_Modified, &b))
		req->obj->last_modified = VTIM_parse(b);
	else
		req->obj->last_modified = floor(bo->exp.entered);

	assert(WRW_IsReleased(wrk));

	/*
	 * If we can deliver a 304 reply, we don't bother streaming.
	 * Notice that vcl_deliver{} could still nuke the headers
	 * that allow the 304, in which case we return 200 non-stream.
	 */
	if (req->obj->response == 200 &&
	    req->http->conds &&
	    RFC2616_Do_Cond(sp))
		bo->do_stream = 0;

	AssertObjCorePassOrBusy(req->obj->objcore);

	sp->step = STP_FETCHBODY;
	return (0);
}

/*--------------------------------------------------------------------
 * Actually fetch body from backend
 *
DOT subgraph xcluster_fetchbody {
DOT	fetchbody [
DOT		shape=record
DOT		label="{cnt_fetchbody:|error ?|<out>success ?}"
DOT	]
DOT }
DOT fetchbody:out -> prepresp [style=bold,color=red]
DOT fetchbody:out -> prepresp [style=bold,color=blue]
 */

static int
cnt_fetchbody(struct sess *sp, struct worker *wrk, struct req *req)
{
	int i;
	struct busyobj *bo;

	CHECK_OBJ_NOTNULL(sp, SESS_MAGIC);
	CHECK_OBJ_NOTNULL(wrk, WORKER_MAGIC);
	CHECK_OBJ_NOTNULL(req, REQ_MAGIC);
	bo = wrk->busyobj;
	CHECK_OBJ_NOTNULL(bo, BUSYOBJ_MAGIC);

	/* Use unmodified headers*/
	i = FetchBody(wrk, req->obj);

	/*
	 * If a stale_obj was found, dup its storage into the new obj,
	 * reset Content-Length from the size of the storage, and discard
	 * the stale_obj.
	 */
	if (bo->stale_obj) {
		STV_dup(sp, bo->stale_obj, req->obj);
		assert(bo->stale_obj->len == req->obj->len);
		
		http_Unset(req->obj->http, H_Content_Length);
		http_PrintfHeader(req->obj->http, "Content-Length: %lu",
		    req->obj->len);
		
		EXP_Clr(&bo->stale_obj->exp);
		EXP_Rearm(bo->stale_obj);
		HSH_Deref(&sp->wrk->stats, NULL, &bo->stale_obj);
		AZ(bo->stale_obj);
	}

	http_Teardown(bo->bereq);
	http_Teardown(bo->beresp);
	bo->vfp = NULL;
	assert(WRW_IsReleased(wrk));
	AZ(bo->vbc);
	AN(req->director);

	if (i) {
		HSH_Drop(wrk);
		VBO_DerefBusyObj(wrk, &wrk->busyobj);
		AZ(req->obj);
		req->err_code = 503;
		sp->step = STP_ERROR;
		return (0);
	}

	if (req->obj->objcore != NULL) {
		EXP_Insert(req->obj);
		AN(req->obj->objcore);
		AN(req->obj->objcore->ban);
		AZ(req->obj->ws_o->overflow);
		HSH_Unbusy(req->obj->objcore);
	}
	VBO_DerefBusyObj(wrk, &wrk->busyobj);
	wrk->acct_tmp.fetch++;
	sp->step = STP_PREPRESP;
	return (0);
}

/*--------------------------------------------------------------------
<<<<<<< HEAD
 * Stream the body as we fetch it
DOT subgraph xstreambody {
DOT	streambody [
DOT		shape=record
DOT		label="{cnt_streambody:|ping_pong\nfetch/deliver}"
DOT	]
DOT }
DOT streambody -> DONE [style=bold,color=cyan]
 */

static int
cnt_streambody(struct sess *sp, struct worker *wrk, struct req *req)
{
	int i;

	CHECK_OBJ_NOTNULL(sp, SESS_MAGIC);
	CHECK_OBJ_NOTNULL(wrk, WORKER_MAGIC);
	CHECK_OBJ_NOTNULL(req, REQ_MAGIC);

	CHECK_OBJ_NOTNULL(wrk->busyobj, BUSYOBJ_MAGIC);
	AZ(wrk->busyobj->stale_obj);

	RES_StreamStart(sp);

	AssertObjCorePassOrBusy(req->obj->objcore);

	i = FetchBody(wrk, req->obj);

	http_Teardown(wrk->busyobj->bereq);
	http_Teardown(wrk->busyobj->beresp);
	wrk->busyobj->vfp = NULL;
	AZ(wrk->busyobj->vbc);
	AN(req->director);

	if (!i && req->obj->objcore != NULL) {
		EXP_Insert(req->obj);
		AN(req->obj->objcore);
		AN(req->obj->objcore->ban);
		AZ(req->obj->ws_o->overflow);
		HSH_Unbusy(req->obj->objcore);
	} else {
		req->doclose = "Stream error";
	}
	wrk->acct_tmp.fetch++;
	req->director = NULL;
	req->restarts = 0;

	RES_StreamEnd(sp);

	assert(WRW_IsReleased(wrk));
	(void)HSH_Deref(&wrk->stats, NULL, &req->obj);
	VBO_DerefBusyObj(wrk, &wrk->busyobj);
	http_Teardown(req->resp);
	sp->step = STP_DONE;
	return (0);
}

/*--------------------------------------------------------------------
=======
>>>>>>> 7d164e06
 * A freshly accepted socket
 *
DOT subgraph xcluster_first {
DOT	first [
DOT		shape=box
DOT		label="cnt_first:\nrender\naddresses"
DOT	]
DOT }
DOT first -> wait [style=bold,color=green]
 */

static int
cnt_first(struct sess *sp, struct worker *wrk)
{
	char laddr[ADDR_BUFSIZE];
	char lport[PORT_BUFSIZE];

	CHECK_OBJ_NOTNULL(sp, SESS_MAGIC);
	CHECK_OBJ_NOTNULL(wrk, WORKER_MAGIC);

	VTCP_name(&sp->sockaddr, sp->sockaddrlen,
	    sp->addr, sizeof sp->addr, sp->port, sizeof sp->port);
	if (cache_param->log_local_addr) {
		AZ(getsockname(sp->fd, (void*)&sp->mysockaddr,
		    &sp->mysockaddrlen));
		VTCP_name(&sp->mysockaddr, sp->mysockaddrlen,
		    laddr, sizeof laddr, lport, sizeof lport);
		WSP(sp, SLT_SessionOpen, "%s %s %s %s",
		    sp->addr, sp->port, laddr, lport);
	} else {
		WSP(sp, SLT_SessionOpen, "%s %s %s",
		    sp->addr, sp->port, sp->mylsock->name);
	}

	wrk->acct_tmp.sess++;

	sp->t_req = sp->t_open;
	sp->t_idle = sp->t_open;
	sp->step = STP_WAIT;
	return (0);
}

/*--------------------------------------------------------------------
 * HIT
 * We had a cache hit.  Ask VCL, then march off as instructed.
 *
DOT subgraph xcluster_hit {
DOT	hit [
DOT		shape=record
DOT		label="{cnt_hit:|{vcl_hit()|{req.|obj.}}|{<err>error?|<rst>restart?}|{<del>deliver?|<pass>pass?}}"
DOT	]
DOT }
XDOT hit:err -> err_hit [label="error"]
XDOT err_hit [label="ERROR",shape=plaintext]
XDOT hit:rst -> rst_hit [label="restart",color=purple]
XDOT rst_hit [label="RESTART",shape=plaintext]
DOT hit:pass -> pass [label=pass,style=bold,color=red]
DOT hit:del -> prepresp [label="deliver",style=bold,color=green]
 */

static int
cnt_hit(struct sess *sp, struct worker *wrk, struct req *req)
{
	CHECK_OBJ_NOTNULL(sp, SESS_MAGIC);
	CHECK_OBJ_NOTNULL(wrk, WORKER_MAGIC);
	CHECK_OBJ_NOTNULL(req, REQ_MAGIC);

	CHECK_OBJ_NOTNULL(req->obj, OBJECT_MAGIC);
	CHECK_OBJ_NOTNULL(req->vcl, VCL_CONF_MAGIC);
	AZ(req->objcore);
	AZ(wrk->busyobj);

	assert(!(req->obj->objcore->flags & OC_F_PASS));

	VCL_hit_method(sp);

	if (req->handling == VCL_RET_DELIVER) {
		//AZ(wrk->busyobj->bereq->ws);
		//AZ(wrk->busyobj->beresp->ws);
		(void)FetchReqBody(sp, 0);
		sp->step = STP_PREPRESP;
		return (0);
	}

	/* Drop our object, we won't need it */
	(void)HSH_Deref(&wrk->stats, NULL, &req->obj);
	req->objcore = NULL;

	switch(req->handling) {
	case VCL_RET_PASS:
		sp->step = STP_PASS;
		return (0);
	case VCL_RET_ERROR:
		sp->step = STP_ERROR;
		return (0);
	case VCL_RET_RESTART:
		req->director = NULL;
		req->restarts++;
		sp->step = STP_RECV;
		return (0);
	default:
		WRONG("Illegal action in vcl_hit{}");
	}
}

/*--------------------------------------------------------------------
 * LOOKUP
 * Hash things together and look object up in hash-table.
 *
 * LOOKUP consists of two substates so that we can reenter if we
 * encounter a busy object.
 *
DOT subgraph xcluster_lookup {
DOT	lookup [
DOT		shape=record
DOT		label="{<top>cnt_lookup:|hash lookup|{<busy>busy ?|<miss>miss ?}|{<no>no|obj.f.pass?|<yes>yes}}"
DOT	]
DOT }
DOT lookup:busy -> lookup:top [label="(waitinglist)"]
DOT lookup:miss -> miss [style=bold,color=blue]
DOT lookup:no -> hit [style=bold,color=green]
DOT lookup:yes -> pass [style=bold,color=red]
 */

static int
cnt_lookup(struct sess *sp, struct worker *wrk, struct req *req)
{
	struct objcore *oc;
	struct object *o;
	struct objhead *oh;

	CHECK_OBJ_NOTNULL(sp, SESS_MAGIC);
	CHECK_OBJ_NOTNULL(wrk, WORKER_MAGIC);
	CHECK_OBJ_NOTNULL(req, REQ_MAGIC);
	AZ(req->objcore);

	CHECK_OBJ_NOTNULL(req->vcl, VCL_CONF_MAGIC);
	AZ(wrk->busyobj);

	if (req->hash_objhead == NULL) {
		/* Not a waiting list return */
		AZ(req->vary_b);
		AZ(req->vary_l);
		AZ(req->vary_e);
		(void)WS_Reserve(req->ws, 0);
	} else {
		AN(req->ws->r);
	}
	req->vary_b = (void*)req->ws->f;
	req->vary_e = (void*)req->ws->r;
	req->vary_b[2] = '\0';

	oc = HSH_Lookup(sp, &oh);
	AZ(req->objcore);

	if (oc == NULL) {
		/*
		 * We lost the session to a busy object, disembark the
		 * worker thread.   We return to STP_LOOKUP when the busy
		 * object has been unbusied, and still have the hash digest
		 * around to do the lookup with.
		 * NB:  Do not access sp any more !
		 */
		return (1);
	}

	CHECK_OBJ_NOTNULL(oc, OBJCORE_MAGIC);
	CHECK_OBJ_NOTNULL(oh, OBJHEAD_MAGIC);

	/* If we inserted a new object it's a miss */
	if (oc->flags & OC_F_BUSY) {
		wrk->stats.cache_miss++;

		if (req->vary_l != NULL) {
			assert(oc->busyobj->vary == req->vary_b);
			VRY_Validate(oc->busyobj->vary);
			WS_ReleaseP(req->ws, (void*)req->vary_l);
		} else {
			AZ(oc->busyobj->vary);
			WS_Release(req->ws, 0);
		}
		req->vary_b = NULL;
		req->vary_l = NULL;
		req->vary_e = NULL;

		req->objcore = oc;
		CHECK_OBJ_NOTNULL(wrk->busyobj, BUSYOBJ_MAGIC);
		sp->step = STP_MISS;
		return (0);
	}

	o = oc_getobj(&wrk->stats, oc);
	CHECK_OBJ_NOTNULL(o, OBJECT_MAGIC);
	req->obj = o;

	WS_Release(req->ws, 0);
	req->vary_b = NULL;
	req->vary_l = NULL;
	req->vary_e = NULL;

	if (oc->flags & OC_F_PASS) {
		wrk->stats.cache_hitpass++;
		WSP(sp, SLT_HitPass, "%u", req->obj->xid);
		(void)HSH_Deref(&wrk->stats, NULL, &req->obj);
                if (wrk->busyobj != NULL && wrk->busyobj->stale_obj != NULL)
                    (void)HSH_Deref(&wrk->stats, NULL,
			&wrk->busyobj->stale_obj);
		AZ(req->objcore);
		sp->step = STP_PASS;
		return (0);
	}

	wrk->stats.cache_hit++;
	WSP(sp, SLT_Hit, "%u", req->obj->xid);
	sp->step = STP_HIT;
	return (0);
}

/*--------------------------------------------------------------------
 * We had a miss, ask VCL, proceed as instructed
 *
DOT subgraph xcluster_miss {
DOT	miss [
DOT		shape=record
DOT		label="{cnt_miss:|filter req.-\>bereq.|{vcl_miss\{\}|{req.*|bereq.*}}|{<err>error?|<rst>restart?}|{<pass>pass?|<fetch>fetch?}}"
DOT	]
DOT }
DOT miss:fetch -> fetch [label="fetch",style=bold,color=blue]
DOT miss:pass -> pass [label="pass",style=bold,color=red]
DOT
 */

static int
cnt_miss(struct sess *sp, struct worker *wrk, struct req *req)
{

	CHECK_OBJ_NOTNULL(sp, SESS_MAGIC);
	CHECK_OBJ_NOTNULL(wrk, WORKER_MAGIC);
	CHECK_OBJ_NOTNULL(req, REQ_MAGIC);
	CHECK_OBJ_NOTNULL(req->vcl, VCL_CONF_MAGIC);
	CHECK_OBJ_NOTNULL(req->objcore, OBJCORE_MAGIC);
	CHECK_OBJ_NOTNULL(wrk->busyobj, BUSYOBJ_MAGIC);
	AZ(req->obj);

	if (!wrk->busyobj->stale_obj)
		wrk->busyobj = VBO_GetBusyObj(wrk);
	http_Setup(wrk->busyobj->bereq, wrk->busyobj->ws, wrk->busyobj->vsl);
	http_FilterReq(sp, HTTPH_R_FETCH);
	http_ForceGet(wrk->busyobj->bereq);
	if (cache_param->http_gzip_support) {
		/*
		 * We always ask the backend for gzip, even if the
		 * client doesn't grok it.  We will uncompress for
		 * the minority of clients which don't.
		 */
		http_Unset(wrk->busyobj->bereq, H_Accept_Encoding);
		http_SetHeader(wrk->busyobj->bereq, "Accept-Encoding: gzip");
	}

        /* If a candidate for a conditional backend request was found,
         * add If-Modified-Since and/or If-None-Match to the bereq.
         */
        if (wrk->busyobj->stale_obj)
                http_CheckRefresh(wrk->busyobj);

	VCL_miss_method(sp);

	if (req->handling == VCL_RET_FETCH) {
		CHECK_OBJ_NOTNULL(wrk->busyobj, BUSYOBJ_MAGIC);
		sp->step = STP_FETCH;
		return (0);
	}

	AZ(HSH_Deref(&wrk->stats, req->objcore, NULL));
	req->objcore = NULL;
	http_Teardown(wrk->busyobj->bereq);
	VBO_DerefBusyObj(wrk, &wrk->busyobj);

	switch(req->handling) {
	case VCL_RET_ERROR:
		sp->step = STP_ERROR;
		break;
	case VCL_RET_PASS:
		sp->step = STP_PASS;
		break;
	case VCL_RET_RESTART:
		req->restarts++;
		req->director = NULL;
		sp->step = STP_RECV;
		break;
	default:
		WRONG("Illegal action in vcl_miss{}");
	}
	return (0);
}

/*--------------------------------------------------------------------
 * Start pass processing by getting headers from backend, then
 * continue in passbody.
 *
DOT subgraph xcluster_pass {
DOT	pass [
DOT		shape=record
DOT		label="{cnt_pass:|(XXX: deref obj.)|filter req.*-\>bereq.|{vcl_pass\{\}|{req.*|bereq.*}}|{<err>error?|<rst>restart?}|<pass>create anon obj}"
DOT	]
DOT }
DOT pass:pass -> fetch [style=bold, color=red]
XDOT pass:rst -> rst_pass [label="restart",color=purple]
XDOT rst_pass [label="RESTART",shape=plaintext]
XDOT pass:err -> err_pass [label="error"]
XDOT err_pass [label="ERROR",shape=plaintext]
 */

static int
cnt_pass(struct sess *sp, struct worker *wrk, const struct req *req)
{
	CHECK_OBJ_NOTNULL(sp, SESS_MAGIC);
	CHECK_OBJ_NOTNULL(wrk, WORKER_MAGIC);
	CHECK_OBJ_NOTNULL(req, REQ_MAGIC);
	CHECK_OBJ_NOTNULL(req->vcl, VCL_CONF_MAGIC);
	AZ(req->objcore);
	AZ(req->obj);
	AZ(wrk->busyobj);

	wrk->busyobj = VBO_GetBusyObj(wrk);
	wrk->busyobj->vsl->wid = sp->vsl_id;
	http_Setup(wrk->busyobj->bereq, wrk->busyobj->ws, wrk->busyobj->vsl);
	http_FilterReq(sp, HTTPH_R_PASS);

	VCL_pass_method(sp);

	if (req->handling == VCL_RET_ERROR) {
		http_Teardown(wrk->busyobj->bereq);
		VBO_DerefBusyObj(wrk, &wrk->busyobj);
		sp->step = STP_ERROR;
		return (0);
	}
	assert(req->handling == VCL_RET_PASS);
	wrk->acct_tmp.pass++;
	sp->step = STP_FETCH;
	return (0);
}

/*--------------------------------------------------------------------
 * Ship the request header to the backend unchanged, then pipe
 * until one of the ends close the connection.
 *
DOT subgraph xcluster_pipe {
DOT	pipe [
DOT		shape=ellipse
DOT		label="Filter req.->bereq."
DOT	]
DOT	vcl_pipe [
DOT		shape=record
DOT		label="vcl_pipe()|req.\nbereq\."
DOT	]
DOT	pipe_do [
DOT		shape=ellipse
DOT		label="send bereq.\npipe until close"
DOT	]
DOT	vcl_pipe -> pipe_do [label="pipe",style=bold,color=orange]
DOT	pipe -> vcl_pipe [style=bold,color=orange]
DOT }
DOT pipe_do -> DONE [style=bold,color=orange]
DOT vcl_pipe -> err_pipe [label="error"]
DOT err_pipe [label="ERROR",shape=plaintext]
 */

static int
cnt_pipe(struct sess *sp, struct worker *wrk, const struct req *req)
{

	CHECK_OBJ_NOTNULL(sp, SESS_MAGIC);
	CHECK_OBJ_NOTNULL(wrk, WORKER_MAGIC);
	CHECK_OBJ_NOTNULL(req, REQ_MAGIC);
	CHECK_OBJ_NOTNULL(req->vcl, VCL_CONF_MAGIC);
	AZ(wrk->busyobj);

	wrk->acct_tmp.pipe++;
	wrk->busyobj = VBO_GetBusyObj(wrk);
	wrk->busyobj->vsl->wid = sp->vsl_id;
	http_Setup(wrk->busyobj->bereq, wrk->busyobj->ws, wrk->busyobj->vsl);
	http_FilterReq(sp, 0);

	VCL_pipe_method(sp);

	if (req->handling == VCL_RET_ERROR)
		INCOMPL();
	assert(req->handling == VCL_RET_PIPE);

	PipeSession(sp);
	assert(WRW_IsReleased(wrk));
	http_Teardown(wrk->busyobj->bereq);
	VBO_DerefBusyObj(wrk, &wrk->busyobj);
	sp->step = STP_DONE;
	return (0);
}

/*--------------------------------------------------------------------
 * RECV
 * We have a complete request, set everything up and start it.
 * We can come here both with a request from the client and with
 * a interior request during ESI delivery.
 *
DOT subgraph xcluster_recv {
DOT	recv [
DOT		shape=record
DOT		label="{cnt_recv:|{vcl_recv\{\}|req.*}|{<pipe>pipe?|<pass>pass?|<error>error?|<lookup>lookup?}}"
DOT	]
DOT }
DOT subgraph xcluster_hash {
DOT	hash [
DOT		shape=record
DOT		label="{cnt_recv:|{vcl_hash\{\}|req.*}}"
DOT	]
DOT }
DOT ESI_REQ [ shape=hexagon ]
DOT RESTART -> recv [color=purple]
DOT ESI_REQ -> recv
DOT recv:pipe -> pipe [style=bold,color=orange]
DOT recv:pass -> pass [style=bold,color=red]
#DOT recv:error -> err_recv
#DOT err_recv [label="ERROR",shape=plaintext]
DOT recv:lookup -> hash [style=bold,color=green]
DOT hash -> lookup [label="hash",style=bold,color=green]
 */

static int
cnt_recv(struct sess *sp, const struct worker *wrk, struct req *req)
{
	unsigned recv_handling;
	struct SHA256Context sha256ctx;

	CHECK_OBJ_NOTNULL(sp, SESS_MAGIC);
	CHECK_OBJ_NOTNULL(wrk, WORKER_MAGIC);
	CHECK_OBJ_NOTNULL(req, REQ_MAGIC);
	CHECK_OBJ_NOTNULL(req->vcl, VCL_CONF_MAGIC);
	AZ(req->obj);
	AZ(wrk->busyobj);

	/* By default we use the first backend */
	AZ(req->director);
	req->director = req->vcl->director[0];
	AN(req->director);

	req->disable_esi = 0;
	req->hash_always_miss = 0;
	req->hash_ignore_busy = 0;
	req->client_identity = NULL;

	http_CollectHdr(req->http, H_Cache_Control);

	VCL_recv_method(sp);
	recv_handling = req->handling;

	if (req->restarts >= cache_param->max_restarts) {
		/*
		 * XXX: Why not before vcl_recv{} ?  We go to vcl_error{}
		 * XXX: without vcl_recv{} on 413 and 417 already.
		 * XXX tell vcl_error why we come
		 */
		if (req->err_code == 0)
			req->err_code = 503;
		sp->step = STP_ERROR;
		return (0);
	}

	if (cache_param->http_gzip_support &&
	     (recv_handling != VCL_RET_PIPE) &&
	     (recv_handling != VCL_RET_PASS)) {
		if (RFC2616_Req_Gzip(sp)) {
			http_Unset(req->http, H_Accept_Encoding);
			http_SetHeader(req->http, "Accept-Encoding: gzip");
		} else {
			http_Unset(req->http, H_Accept_Encoding);
		}
	}

	req->sha256ctx = &sha256ctx;	/* so HSH_AddString() can find it */
	SHA256_Init(req->sha256ctx);
	VCL_hash_method(sp);
	assert(req->handling == VCL_RET_HASH);
	SHA256_Final(req->digest, req->sha256ctx);
	req->sha256ctx = NULL;

	if (!strcmp(req->http->hd[HTTP_HDR_REQ].b, "HEAD"))
		req->wantbody = 0;
	else
		req->wantbody = 1;

	switch(recv_handling) {
	case VCL_RET_LOOKUP:
		sp->step = STP_LOOKUP;
		return (0);
	case VCL_RET_PIPE:
		if (req->esi_level > 0) {
			/* XXX: VSL something */
			INCOMPL();
			/* sp->step = STP_DONE; */
			return (1);
		}
		sp->step = STP_PIPE;
		return (0);
	case VCL_RET_PASS:
		sp->step = STP_PASS;
		return (0);
	case VCL_RET_ERROR:
		sp->step = STP_ERROR;
		return (0);
	default:
		WRONG("Illegal action in vcl_recv{}");
	}
}

/*--------------------------------------------------------------------
 * START
 * First time we see a request
 *
DOT start [
DOT	shape=box
DOT	label="cnt_start:\nDissect request\nHandle expect"
DOT ]
DOT start -> recv [style=bold,color=green]
DOT start -> DONE [label=errors]
 */

static int
cnt_start(struct sess *sp, struct worker *wrk, struct req *req)
{
	char *p;
	const char *r = "HTTP/1.1 100 Continue\r\n\r\n";

	CHECK_OBJ_NOTNULL(sp, SESS_MAGIC);
	CHECK_OBJ_NOTNULL(wrk, WORKER_MAGIC);
	CHECK_OBJ_NOTNULL(req, REQ_MAGIC);
	AZ(req->restarts);
	AZ(req->obj);
	AZ(req->vcl);
	AZ(req->esi_level);
	assert(!isnan(sp->t_req));

	/* Update stats of various sorts */
	wrk->stats.client_req++;
	wrk->acct_tmp.req++;

	/* Assign XID and log */
	req->xid = ++xids;				/* XXX not locked */
	WSP(sp, SLT_ReqStart, "%s %s %u", sp->addr, sp->port,  req->xid);

	/* Borrow VCL reference from worker thread */
	VCL_Refresh(&wrk->vcl);
	req->vcl = wrk->vcl;
	wrk->vcl = NULL;

	EXP_Clr(&req->exp);

	http_Setup(req->http, req->ws, req->vsl);
	req->err_code = http_DissectRequest(sp);

	/* If we could not even parse the request, just close */
	if (req->err_code == 400) {
		sp->step = STP_DONE;
		SES_Close(sp, "junk");
		return (0);
	}

	req->ws_req = WS_Snapshot(req->ws);

	req->doclose = http_DoConnection(req->http);

	/*
	 * We want to deal with Expect: headers the first time we
	 * attempt the request, and remove them before we move on.
	 */
	if (req->err_code == 0 && http_GetHdr(req->http, H_Expect, &p)) {
		if (strcasecmp(p, "100-continue")) {
			req->err_code = 417;
		} else if (strlen(r) != write(sp->fd, r, strlen(r))) {
			sp->step = STP_DONE;
			SES_Close(sp, "remote closed");
			return (0);
		}
	}
	http_Unset(req->http, H_Expect);

	/* XXX: pull in req-body and make it available instead. */
	req->reqbodydone = 0;

	HTTP_Copy(req->http0, req->http);	/* Copy for restart/ESI use */

	if (req->err_code)
		sp->step = STP_ERROR;
	else
		sp->step = STP_RECV;
	return (0);
}

/*--------------------------------------------------------------------
 * Central state engine dispatcher.
 *
 * Kick the session around until it has had enough.
 *
 */

static void
cnt_diag(struct sess *sp, const char *state)
{
	void *vcl;
	void *obj;

	if (sp->req == NULL) {
		vcl = NULL;
		obj = NULL;
	} else {
		vcl = sp->req->vcl;
		obj = sp->req->obj;
	}

	if (sp->wrk != NULL) {
		WSP(sp, SLT_Debug, "vsl_id %u STP_%s sp %p obj %p vcl %p",
		    sp->vsl_id, state, sp, obj, vcl);
		WSL_Flush(sp->wrk->vsl, 0);
	} else {
		VSL(SLT_Debug, sp->vsl_id,
		    "vsl_id %u STP_%s sp %p obj %p vcl %p",
		    sp->vsl_id, state, sp, obj, vcl);
	}
}

void
CNT_Session(struct sess *sp)
{
	int done;
	struct worker *wrk;

	CHECK_OBJ_NOTNULL(sp, SESS_MAGIC);
#if 0
	CHECK_OBJ_NOTNULL(req, REQ_MAGIC);
	MPL_AssertSane(req);
#endif
	wrk = sp->wrk;
	CHECK_OBJ_NOTNULL(wrk, WORKER_MAGIC);

	/*
	 * Possible entrance states
	 */
	assert(
	    sp->step == STP_FIRST ||
	    sp->step == STP_WAIT ||
	    sp->step == STP_LOOKUP ||
	    sp->step == STP_RECV);

	/*
	 * Whenever we come in from the acceptor or waiter, we need to set
	 * blocking mode, but there is no point in setting it when we come from
	 * ESI or when a parked sessions returns.
	 * It would be simpler to do this in the acceptor or waiter, but we'd
	 * rather do the syscall in the worker thread.
	 * On systems which return errors for ioctl, we close early
	 */
	if ((sp->step == STP_FIRST || sp->step == STP_START) &&
	    VTCP_blocking(sp->fd)) {
		if (errno == ECONNRESET)
			SES_Close(sp, "remote closed");
		else
			SES_Close(sp, "error");
		sp->step = STP_DONE;
	}

	/*
	 * NB: Once done is set, we can no longer touch sp!
	 */
	for (done = 0; !done; ) {
		assert(sp->wrk == wrk);
#if 0
		CHECK_OBJ_NOTNULL(req, REQ_MAGIC);
		MPL_AssertSane(req);
#endif
		/*
		 * This is a good place to be paranoid about the various
		 * pointers still pointing to the things we expect.
		 */
		CHECK_OBJ_NOTNULL(sp, SESS_MAGIC);
		CHECK_OBJ_NOTNULL(wrk, WORKER_MAGIC);
		CHECK_OBJ_ORNULL(wrk->nobjhead, OBJHEAD_MAGIC);
		WS_Assert(wrk->aws);

		switch (sp->step) {
#define STEP(l,u,arg) \
		    case STP_##u: \
			if (cache_param->diag_bitmap & 0x01) \
				cnt_diag(sp, #u); \
			done = cnt_##l arg; \
		        break;
#include "tbl/steps.h"
#undef STEP
		default:
			WRONG("State engine misfire");
		}
		WS_Assert(wrk->aws);
		CHECK_OBJ_ORNULL(wrk->nobjhead, OBJHEAD_MAGIC);
	}
	WSL_Flush(wrk->vsl, 0);
#define ACCT(foo)	AZ(wrk->acct_tmp.foo);
#include "tbl/acct_fields.h"
#undef ACCT
	assert(WRW_IsReleased(wrk));
}

/*
DOT }
*/

/*--------------------------------------------------------------------
 * Debugging aids
 */

static void
cli_debug_xid(struct cli *cli, const char * const *av, void *priv)
{
	(void)priv;
	if (av[2] != NULL)
		xids = strtoul(av[2], NULL, 0);
	VCLI_Out(cli, "XID is %u", xids);
}

/*
 * Default to seed=1, this is the only seed value POSIXl guarantees will
 * result in a reproducible random number sequence.
 */
static void
cli_debug_srandom(struct cli *cli, const char * const *av, void *priv)
{
	(void)priv;
	unsigned seed = 1;

	if (av[2] != NULL)
		seed = strtoul(av[2], NULL, 0);
	srandom(seed);
	srand48(random());
	VCLI_Out(cli, "Random(3) seeded with %u", seed);
}

static struct cli_proto debug_cmds[] = {
	{ "debug.xid", "debug.xid",
		"\tExamine or set XID\n", 0, 1, "d", cli_debug_xid },
	{ "debug.srandom", "debug.srandom",
		"\tSeed the random(3) function\n", 0, 1, "d",
		cli_debug_srandom },
	{ NULL }
};

/*--------------------------------------------------------------------
 *
 */

void
CNT_Init(void)
{

	srandomdev();
	srand48(random());
	xids = random();
	CLI_AddFuncs(debug_cmds);
}

<|MERGE_RESOLUTION|>--- conflicted
+++ resolved
@@ -915,7 +915,7 @@
 	 * the stale_obj.
 	 */
 	if (bo->stale_obj) {
-		STV_dup(sp, bo->stale_obj, req->obj);
+		STV_dup(bo->stale_obj, req->obj);
 		assert(bo->stale_obj->len == req->obj->len);
 		
 		http_Unset(req->obj->http, H_Content_Length);
@@ -958,67 +958,6 @@
 }
 
 /*--------------------------------------------------------------------
-<<<<<<< HEAD
- * Stream the body as we fetch it
-DOT subgraph xstreambody {
-DOT	streambody [
-DOT		shape=record
-DOT		label="{cnt_streambody:|ping_pong\nfetch/deliver}"
-DOT	]
-DOT }
-DOT streambody -> DONE [style=bold,color=cyan]
- */
-
-static int
-cnt_streambody(struct sess *sp, struct worker *wrk, struct req *req)
-{
-	int i;
-
-	CHECK_OBJ_NOTNULL(sp, SESS_MAGIC);
-	CHECK_OBJ_NOTNULL(wrk, WORKER_MAGIC);
-	CHECK_OBJ_NOTNULL(req, REQ_MAGIC);
-
-	CHECK_OBJ_NOTNULL(wrk->busyobj, BUSYOBJ_MAGIC);
-	AZ(wrk->busyobj->stale_obj);
-
-	RES_StreamStart(sp);
-
-	AssertObjCorePassOrBusy(req->obj->objcore);
-
-	i = FetchBody(wrk, req->obj);
-
-	http_Teardown(wrk->busyobj->bereq);
-	http_Teardown(wrk->busyobj->beresp);
-	wrk->busyobj->vfp = NULL;
-	AZ(wrk->busyobj->vbc);
-	AN(req->director);
-
-	if (!i && req->obj->objcore != NULL) {
-		EXP_Insert(req->obj);
-		AN(req->obj->objcore);
-		AN(req->obj->objcore->ban);
-		AZ(req->obj->ws_o->overflow);
-		HSH_Unbusy(req->obj->objcore);
-	} else {
-		req->doclose = "Stream error";
-	}
-	wrk->acct_tmp.fetch++;
-	req->director = NULL;
-	req->restarts = 0;
-
-	RES_StreamEnd(sp);
-
-	assert(WRW_IsReleased(wrk));
-	(void)HSH_Deref(&wrk->stats, NULL, &req->obj);
-	VBO_DerefBusyObj(wrk, &wrk->busyobj);
-	http_Teardown(req->resp);
-	sp->step = STP_DONE;
-	return (0);
-}
-
-/*--------------------------------------------------------------------
-=======
->>>>>>> 7d164e06
  * A freshly accepted socket
  *
 DOT subgraph xcluster_first {
