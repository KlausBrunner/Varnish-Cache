--- conflicted
+++ resolved
@@ -900,15 +900,7 @@
 	hp2 = req->obj->http;
 
 	hp2->logtag = HTTP_Obj;
-<<<<<<< HEAD
-	http_CopyResp(hp2, hp);
-        
-	http_FilterFields(wrk, sp->vsl_id, hp2, hp,
-	    pass ? HTTPH_R_PASS : HTTPH_A_INS);
-
-=======
 	http_FilterResp(sp, hp, hp2, pass ? HTTPH_R_PASS : HTTPH_A_INS);
->>>>>>> 4c8f484e
 	http_CopyHome(wrk, sp->vsl_id, hp2);
 
 	if (http_GetHdr(hp, H_Last_Modified, &b)
